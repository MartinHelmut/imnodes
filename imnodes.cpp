--- conflicted
+++ resolved
@@ -11,8 +11,6 @@
 
 #include "imnodes.h"
 
-<<<<<<< HEAD
-=======
 #include <imgui.h>
 #define IMGUI_DEFINE_MATH_OPERATORS
 #include <imgui_internal.h>
@@ -23,7 +21,6 @@
 #error "Minimum ImGui version requirement not met -- please use a newer version!"
 #endif
 
->>>>>>> 31b35d0c
 #include <assert.h>
 #include <limits.h>
 #include <math.h>
