--- conflicted
+++ resolved
@@ -179,12 +179,9 @@
               "\0\0\0\0\0\0\0\0\0\0\0\0\0\0\0\0\0\0\0\0\0\0\0\0\0\0\0\0\0\0\0"),
           origin(100.0f, 100.0f), title_text_size(0.f, 0.f),
           rect(ImVec2(0.0f, 0.0f), ImVec2(0.0f, 0.0f)), color_style(),
-<<<<<<< HEAD
           attribute_rects(),
-          draggable(true)
-=======
+          draggable(true),
           layout_style(), attribute_rects()
->>>>>>> 11177fc7
     {
     }
 };
@@ -991,7 +988,6 @@
         }
     }
 
-<<<<<<< HEAD
     // Check to see whether the node moved during the frame. The node's position
     // is updated after the node has been drawn (because the user has already
     // rendered the UI!).
@@ -1004,8 +1000,6 @@
         }
     }
 
-=======
->>>>>>> 11177fc7
     ImU32 node_background = node.color_style.background;
     ImU32 titlebar_background = node.color_style.titlebar;
 
@@ -1147,7 +1141,6 @@
     editor.panning = pos;
 }
 
-<<<<<<< HEAD
 void EditorContextMoveToNode(const int node_id)
 {
     EditorContext& editor = editor_context_get();
@@ -1159,8 +1152,6 @@
     editor.panning.y = canvas_size.x / 2 - node.origin.y;
 }
 
-=======
->>>>>>> 11177fc7
 void Initialize()
 {
     assert(initialized == false);
